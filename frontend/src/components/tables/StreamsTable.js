import { useEffect, useMemo, useRef, useState } from 'react';
import {
  MaterialReactTable,
  useMaterialReactTable,
} from 'material-react-table';
import {
  Box,
  Stack,
  Typography,
  IconButton,
  Tooltip,
  Button,
} from '@mui/material';
import useStreamsStore from '../../store/streams';
import useChannelsStore from '../../store/channels'; // NEW: Import channels store
import API from '../../api';
// Make sure your api.js exports getAuthToken as a named export:
// e.g. export const getAuthToken = async () => { ... }
import { getAuthToken } from '../../api';
import {
  Delete as DeleteIcon,
  Edit as EditIcon,
  Add as AddIcon,
} from '@mui/icons-material';
import { TableHelper } from '../../helpers';
import StreamForm from '../forms/Stream';
import usePlaylistsStore from '../../store/playlists';

const StreamsTable = () => {
  const [rowSelection, setRowSelection] = useState([]);
  const [stream, setStream] = useState(null);
  const [modalOpen, setModalOpen] = useState(false);
  const { streams, isLoading: streamsLoading } = useStreamsStore();
  const { playlists } = usePlaylistsStore();

  const columns = useMemo(
    () => [
      { header: 'Name', accessorKey: 'name' },
      { header: 'Group', accessorKey: 'group_name' },
      {
        header: 'M3U',
        size: 100,
        accessorFn: (row) =>
          playlists.find((playlist) => playlist.id === row.m3u_account)?.name,
      },
    ],
    [playlists]
  );

  const rowVirtualizerInstanceRef = useRef(null);
  const [isLoading, setIsLoading] = useState(true);
  const [sorting, setSorting] = useState([]);

  // Fallback: Individual creation (optional)
  const createChannelFromStream = async (stream) => {
    await API.createChannelFromStream({
      channel_name: stream.name,
      channel_number: null,
      stream_id: stream.id,
    });
  };

  // Bulk creation: create channels from selected streams in one API call
  const createChannelsFromStreams = async () => {
    // Get all selected streams from the table
    const selected = table
      .getRowModel()
<<<<<<< HEAD
      .rows.filter((row) => row.getIsSelected());

    await API.createChannelsFromStreams(
      selected.map((sel) => ({
        stream_id: sel.original.id,
        channel_name: sel.original.name,
      }))
    );
    setIsLoading(false);
=======
      .rows.filter((row) => row.getIsSelected())
      .map((row) => row.original);
    if (!selected.length) return;

    // Build payload: an array of objects with stream_id and channel_name
    const payload = selected.map((stream) => ({
      stream_id: stream.id,
      channel_name: stream.name || `Channel from ${stream.id}`,
    }));

    // Retrieve the auth token (make sure getAuthToken is exported from your API file)
    const token = await getAuthToken();

    // Send a POST request to your bulk endpoint
    const response = await fetch(`/api/channels/channels/from-stream/bulk/`, {
      method: 'POST',
      headers: {
        'Content-Type': 'application/json',
        Authorization: `Bearer ${token}`,
      },
      body: JSON.stringify(payload),
    });
    const result = await response.json();
    console.log("Bulk create result:", result);

    // Refresh the channels store so new channels appear in your UI.
    await useChannelsStore.getState().fetchChannels();
>>>>>>> ace441fb
  };

  const editStream = async (stream = null) => {
    setStream(stream);
    setModalOpen(true);
  };

  const deleteStream = async (id) => {
    await API.deleteStream(id);
  };

  const deleteStreams = async () => {
    const selected = table
      .getRowModel()
      .rows.filter((row) => row.getIsSelected());
    await API.deleteStreams(selected.map((stream) => stream.original.id));
  };

  const closeStreamForm = () => {
    setStream(null);
    setModalOpen(false);
  };

  useEffect(() => {
    if (typeof window !== 'undefined') {
      setIsLoading(false);
    }
  }, []);

  useEffect(() => {
    try {
      rowVirtualizerInstanceRef.current?.scrollToIndex?.(0);
    } catch (error) {
      console.error(error);
    }
  }, [sorting]);

  const table = useMaterialReactTable({
    ...TableHelper.defaultProperties,
    columns,
    data: streams,
    enablePagination: false,
    enableRowVirtualization: true,
    enableRowSelection: true,
    onRowSelectionChange: setRowSelection,
    onSortingChange: setSorting,
    state: {
      isLoading: isLoading || streamsLoading,
      sorting,
      rowSelection,
    },
    rowVirtualizerInstanceRef,
    rowVirtualizerOptions: { overscan: 5 },
    enableRowActions: true,
    renderRowActions: ({ row }) => (
      <>
        <IconButton
          size="small"
          color="warning"
          onClick={() => editStream(row.original)}
          disabled={row.original.m3u_account}
          sx={{ p: 0 }}
        >
          <EditIcon fontSize="small" />
        </IconButton>
        <IconButton
          size="small"
          color="error"
          onClick={() => deleteStream(row.original.id)}
          sx={{ p: 0 }}
        >
          <DeleteIcon fontSize="small" />
        </IconButton>
        <IconButton
          size="small"
          color="success"
          onClick={() => createChannelFromStream(row.original)}
          sx={{ p: 0 }}
        >
          <AddIcon fontSize="small" />
        </IconButton>
      </>
    ),
    muiTableContainerProps: {
      sx: {
        height: 'calc(100vh - 75px)',
        overflowY: 'auto',
      },
    },
    renderTopToolbarCustomActions: ({ table }) => (
      <Stack direction="row" sx={{ alignItems: 'center' }}>
        <Typography>Streams</Typography>
        <Tooltip title="Add New Stream">
          <IconButton
            size="small"
            color="success"
            variant="contained"
            onClick={() => editStream()}
          >
            <AddIcon fontSize="small" />
          </IconButton>
        </Tooltip>
        <Tooltip title="Delete Streams">
          <IconButton
            size="small"
            color="error"
            variant="contained"
            onClick={deleteStreams}
          >
            <DeleteIcon fontSize="small" />
          </IconButton>
        </Tooltip>
        <Button
          variant="contained"
          onClick={createChannelsFromStreams}
          size="small"
          sx={{ marginLeft: 1 }}
        >
          Create Channels
        </Button>
      </Stack>
    ),
  });

  return (
    <Box>
      <MaterialReactTable table={table} />
      <StreamForm stream={stream} isOpen={modalOpen} onClose={closeStreamForm} />
    </Box>
  );
};

export default StreamsTable;<|MERGE_RESOLUTION|>--- conflicted
+++ resolved
@@ -65,7 +65,6 @@
     // Get all selected streams from the table
     const selected = table
       .getRowModel()
-<<<<<<< HEAD
       .rows.filter((row) => row.getIsSelected());
 
     await API.createChannelsFromStreams(
@@ -75,35 +74,6 @@
       }))
     );
     setIsLoading(false);
-=======
-      .rows.filter((row) => row.getIsSelected())
-      .map((row) => row.original);
-    if (!selected.length) return;
-
-    // Build payload: an array of objects with stream_id and channel_name
-    const payload = selected.map((stream) => ({
-      stream_id: stream.id,
-      channel_name: stream.name || `Channel from ${stream.id}`,
-    }));
-
-    // Retrieve the auth token (make sure getAuthToken is exported from your API file)
-    const token = await getAuthToken();
-
-    // Send a POST request to your bulk endpoint
-    const response = await fetch(`/api/channels/channels/from-stream/bulk/`, {
-      method: 'POST',
-      headers: {
-        'Content-Type': 'application/json',
-        Authorization: `Bearer ${token}`,
-      },
-      body: JSON.stringify(payload),
-    });
-    const result = await response.json();
-    console.log("Bulk create result:", result);
-
-    // Refresh the channels store so new channels appear in your UI.
-    await useChannelsStore.getState().fetchChannels();
->>>>>>> ace441fb
   };
 
   const editStream = async (stream = null) => {
@@ -231,7 +201,11 @@
   return (
     <Box>
       <MaterialReactTable table={table} />
-      <StreamForm stream={stream} isOpen={modalOpen} onClose={closeStreamForm} />
+      <StreamForm
+        stream={stream}
+        isOpen={modalOpen}
+        onClose={closeStreamForm}
+      />
     </Box>
   );
 };
