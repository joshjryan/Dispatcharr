// frontend/src/App.js
import React, { useEffect, useState } from 'react';
import axios from 'axios';
import {
  BrowserRouter as Router,
  Route,
  Routes,
  Navigate,
} from 'react-router-dom';
import Sidebar from './components/Sidebar';
import Login from './pages/Login';
import Channels from './pages/Channels';
import M3U from './pages/M3U';
import { ThemeProvider } from '@mui/material/styles';
<<<<<<< HEAD
import { Box, CssBaseline, GlobalStyles } from '@mui/material';
=======
import { Box, CssBaseline } from '@mui/material'; // removed AppBar/Toolbar
>>>>>>> 06686808
import theme from './theme';
import EPG from './pages/EPG';
import Guide from './pages/Guide';
import Settings from './pages/Settings';
import StreamProfiles from './pages/StreamProfiles';
import useAuthStore from './store/auth';
import Alert from './components/Alert';
import FloatingVideo from './components/FloatingVideo';
import SuperuserForm from './components/forms/SuperuserForm';
import { WebsocketProvider } from './WebSocket';

const drawerWidth = 240;
const miniDrawerWidth = 60;
const defaultRoute = '/channels';

const App = () => {
  const [open, setOpen] = useState(true);
  const [needsSuperuser, setNeedsSuperuser] = useState(false);
  const {
    isAuthenticated,
    setIsAuthenticated,
    logout,
    initData,
    initializeAuth,
  } = useAuthStore();

  const toggleDrawer = () => {
    setOpen(!open);
  };

  // Check if a superuser exists on first load.
  useEffect(() => {
    async function checkSuperuser() {
      try {
        const res = await axios.get('/api/accounts/initialize-superuser/');
        if (!res.data.superuser_exists) {
          setNeedsSuperuser(true);
        }
      } catch (error) {
        console.error('Error checking superuser status:', error);
      }
    }
    checkSuperuser();
  }, []);

  // Authentication check
  useEffect(() => {
    const checkAuth = async () => {
      const loggedIn = await initializeAuth();
      if (loggedIn) {
        await initData();
        setIsAuthenticated(true);
      } else {
        await logout();
      }
    };
    checkAuth();
  }, [initializeAuth, initData, setIsAuthenticated, logout]);

  // If no superuser exists, show the initialization form
  if (needsSuperuser) {
    return <SuperuserForm onSuccess={() => setNeedsSuperuser(false)} />;
  }

  return (
    <ThemeProvider theme={theme}>
      <CssBaseline />
      <GlobalStyles
        styles={{
          '.Mui-TableHeadCell-Content': {
            height: '100%',
            alignItems: 'flex-end !important',
          },
        }}
      />
      <WebsocketProvider>
        <Router>
          {/* Sidebar on the left */}
          <Sidebar
            open={open}
            miniDrawerWidth={miniDrawerWidth}
            drawerWidth={drawerWidth}
            toggleDrawer={toggleDrawer}
          />

          {/* Main content area, no AppBar, so no marginTop */}
          <Box
            sx={{
              display: 'flex',
              flexDirection: 'column',
              ml: `${open ? drawerWidth : miniDrawerWidth}px`,
              transition: 'margin-left 0.3s',
              backgroundColor: '#18181b',
              minHeight: '100vh',
              color: 'text.primary',
            }}
          >
            <Box sx={{ p: 2, flex: 1, overflow: 'auto' }}>
              <Routes>
                {isAuthenticated ? (
                  <>
                    <Route path="/channels" element={<Channels />} />
                    <Route path="/m3u" element={<M3U />} />
                    <Route path="/epg" element={<EPG />} />
                    <Route
                      path="/stream-profiles"
                      element={<StreamProfiles />}
                    />
                    <Route path="/guide" element={<Guide />} />
                    <Route path="/settings" element={<Settings />} />
                  </>
                ) : (
                  <Route path="/login" element={<Login />} />
                )}
                <Route
                  path="*"
                  element={
                    <Navigate
                      to={isAuthenticated ? defaultRoute : '/login'}
                      replace
                    />
                  }
                />
              </Routes>
            </Box>
          </Box>
        </Router>

        <Alert />
        <FloatingVideo />
      </WebsocketProvider>
    </ThemeProvider>
  );
};

export default App;<|MERGE_RESOLUTION|>--- conflicted
+++ resolved
@@ -12,11 +12,7 @@
 import Channels from './pages/Channels';
 import M3U from './pages/M3U';
 import { ThemeProvider } from '@mui/material/styles';
-<<<<<<< HEAD
 import { Box, CssBaseline, GlobalStyles } from '@mui/material';
-=======
-import { Box, CssBaseline } from '@mui/material'; // removed AppBar/Toolbar
->>>>>>> 06686808
 import theme from './theme';
 import EPG from './pages/EPG';
 import Guide from './pages/Guide';
