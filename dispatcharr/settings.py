import os
from pathlib import Path
from datetime import timedelta

BASE_DIR = Path(__file__).resolve().parent.parent

SECRET_KEY = "REPLACE_ME_WITH_A_REAL_SECRET"
REDIS_HOST = os.environ.get("REDIS_HOST", "localhost")
REDIS_DB = os.environ.get("REDIS_DB", "0")

# Set DEBUG to True for development, False for production
if os.environ.get("DISPATCHARR_DEBUG", "False").lower() == "true":
    DEBUG = True
else:
    DEBUG = False

ALLOWED_HOSTS = ["*"]
SECURE_PROXY_SSL_HEADER = ("HTTP_X_FORWARDED_PROTO", "https")

INSTALLED_APPS = [
    "apps.api",
    "apps.accounts",
    "apps.channels.apps.ChannelsConfig",
    "apps.dashboard",
    "apps.epg",
    "apps.hdhr",
    "apps.m3u",
    "apps.output",
    "apps.proxy.apps.ProxyConfig",
    "apps.proxy.ts_proxy",
    "core",
    "daphne",
    "drf_yasg",
    "channels",
    "django.contrib.admin",
    "django.contrib.auth",
    "django.contrib.contenttypes",
    "django.contrib.sessions",
    "django.contrib.messages",
    "django.contrib.staticfiles",
    "rest_framework",
    "corsheaders",
    "django_filters",
    "django_celery_beat",
]

# EPG Processing optimization settings
EPG_BATCH_SIZE = 1000  # Number of records to process in a batch
EPG_MEMORY_LIMIT = 512  # Memory limit in MB before forcing garbage collection
EPG_ENABLE_MEMORY_MONITORING = True  # Whether to monitor memory usage during processing

# Database optimization settings
DATABASE_STATEMENT_TIMEOUT = 300  # Seconds before timing out long-running queries
DATABASE_CONN_MAX_AGE = (
    60  # Connection max age in seconds, helps with frequent reconnects
)

# Disable atomic requests for performance-sensitive views
ATOMIC_REQUESTS = False

# Cache settings - add caching for EPG operations
CACHES = {
    "default": {
        "BACKEND": "django.core.cache.backends.locmem.LocMemCache",
        "LOCATION": "dispatcharr-epg-cache",
        "TIMEOUT": 3600,  # 1 hour cache timeout
        "OPTIONS": {
            "MAX_ENTRIES": 10000,
            "CULL_FREQUENCY": 3,  # Purge 1/3 of entries when max is reached
        },
    }
}

# Timeouts for external connections
REQUESTS_TIMEOUT = 30  # Seconds for external API requests

MIDDLEWARE = [
    "django.middleware.security.SecurityMiddleware",
    "django.contrib.sessions.middleware.SessionMiddleware",
    "django.middleware.common.CommonMiddleware",
    "django.middleware.csrf.CsrfViewMiddleware",
    "django.contrib.auth.middleware.AuthenticationMiddleware",
    "django.contrib.messages.middleware.MessageMiddleware",
    "django.middleware.clickjacking.XFrameOptionsMiddleware",
    "corsheaders.middleware.CorsMiddleware",
]


ROOT_URLCONF = "dispatcharr.urls"

TEMPLATES = [
    {
        "BACKEND": "django.template.backends.django.DjangoTemplates",
        "DIRS": [os.path.join(BASE_DIR, "frontend/dist"), BASE_DIR / "templates"],
        "APP_DIRS": True,
        "OPTIONS": {
            "context_processors": [
                "django.template.context_processors.debug",
                "django.template.context_processors.request",
                "django.contrib.auth.context_processors.auth",
                "django.contrib.messages.context_processors.messages",
            ],
        },
    },
]

WSGI_APPLICATION = "dispatcharr.wsgi.application"
ASGI_APPLICATION = "dispatcharr.asgi.application"

CHANNEL_LAYERS = {
    "default": {
        "BACKEND": "channels_redis.core.RedisChannelLayer",
        "CONFIG": {
            "hosts": [(REDIS_HOST, 6379, REDIS_DB)],  # Ensure Redis is running
        },
    },
}

if os.getenv("DB_ENGINE", None) == "sqlite":
    DATABASES = {
        "default": {
            "ENGINE": "django.db.backends.sqlite3",
            "NAME": "/data/dispatcharr.db",
        }
    }
else:
    DATABASES = {
        "default": {
            "ENGINE": "django.db.backends.postgresql",
            "NAME": os.environ.get("POSTGRES_DB", "dispatcharr"),
            "USER": os.environ.get("POSTGRES_USER", "dispatch"),
            "PASSWORD": os.environ.get("POSTGRES_PASSWORD", "secret"),
            "HOST": os.environ.get("POSTGRES_HOST", "localhost"),
            "PORT": int(os.environ.get("POSTGRES_PORT", 5432)),
        }
    }

AUTH_PASSWORD_VALIDATORS = [
    {
        "NAME": "django.contrib.auth.password_validation.UserAttributeSimilarityValidator",
    },
]

REST_FRAMEWORK = {
    "DEFAULT_SCHEMA_CLASS": "rest_framework.schemas.coreapi.AutoSchema",
    "DEFAULT_RENDERER_CLASSES": [
        "rest_framework.renderers.JSONRenderer",
        "rest_framework.renderers.BrowsableAPIRenderer",
    ],
    "DEFAULT_AUTHENTICATION_CLASSES": [
        "rest_framework_simplejwt.authentication.JWTAuthentication",
    ],
    "DEFAULT_FILTER_BACKENDS": ["django_filters.rest_framework.DjangoFilterBackend"],
}

SWAGGER_SETTINGS = {
    "SECURITY_DEFINITIONS": {
        "Bearer": {"type": "apiKey", "name": "Authorization", "in": "header"}
    }
}

LANGUAGE_CODE = "en-us"
TIME_ZONE = "UTC"
USE_I18N = True
USE_TZ = True

STATIC_URL = "/static/"
STATIC_ROOT = BASE_DIR / "static"  # Directory where static files will be collected

# Adjust STATICFILES_DIRS to include the paths to the directories that contain your static files.
STATICFILES_DIRS = [
    os.path.join(BASE_DIR, "frontend/dist"),  # React build static files
]


DEFAULT_AUTO_FIELD = "django.db.models.BigAutoField"
AUTH_USER_MODEL = "accounts.User"

CELERY_BROKER_URL = os.environ.get("CELERY_BROKER_URL", "redis://localhost:6379/0")
CELERY_RESULT_BACKEND = CELERY_BROKER_URL

# Configure Redis key prefix
CELERY_RESULT_BACKEND_TRANSPORT_OPTIONS = {
    "global_keyprefix": "celery-tasks:",  # Set the Redis key prefix for Celery
}

# Set TTL (Time-to-Live) for task results (in seconds)
CELERY_RESULT_EXPIRES = 3600  # 1 hour TTL for task results

# Optionally, set visibility timeout for task retries (if using Redis)
CELERY_BROKER_TRANSPORT_OPTIONS = {
    "visibility_timeout": 3600,  # Time in seconds that a task remains invisible during retries
}

CELERY_ACCEPT_CONTENT = ["json"]
CELERY_TASK_SERIALIZER = "json"

<<<<<<< HEAD
# Memory management settings
# CELERY_WORKER_MAX_TASKS_PER_CHILD = 10  # Restart worker after 10 tasks to free memory
# CELERY_WORKER_PREFETCH_MULTIPLIER = 1   # Don't prefetch tasks - process one at a time
# CELERY_TASK_ACKS_LATE = True            # Only acknowledge tasks after they're processed
# CELERY_TASK_TIME_LIMIT = 3600           # 1 hour time limit per task
# CELERY_TASK_SOFT_TIME_LIMIT = 3540      # Soft limit 60 seconds before hard limit
# CELERY_WORKER_CANCEL_LONG_RUNNING_TASKS_ON_CONNECTION_LOSS = True  # Cancel tasks if connection lost
# CELERY_TASK_IGNORE_RESULT = True        # Don't store results unless explicitly needed

=======
>>>>>>> a72eaf11
CELERY_BEAT_SCHEDULER = "django_celery_beat.schedulers.DatabaseScheduler"
CELERY_BEAT_SCHEDULE = {
    "fetch-channel-statuses": {
        "task": "apps.proxy.tasks.fetch_channel_stats",  # Direct task call
        "schedule": 2.0,  # Every 2 seconds
    },
    "scan-files": {
        "task": "core.tasks.scan_and_process_files",  # Direct task call
        "schedule": 20.0,  # Every 20 seconds
    },
}

MEDIA_ROOT = BASE_DIR / "media"
MEDIA_URL = "/media/"


SERVER_IP = "127.0.0.1"

CORS_ALLOW_ALL_ORIGINS = True
CORS_ALLOW_CREDENTIALS = True
CSRF_TRUSTED_ORIGINS = ["http://*", "https://*"]
APPEND_SLASH = True

SIMPLE_JWT = {
    "ACCESS_TOKEN_LIFETIME": timedelta(minutes=30),
    "REFRESH_TOKEN_LIFETIME": timedelta(days=1),
    "ROTATE_REFRESH_TOKENS": False,  # Optional: Whether to rotate refresh tokens
    "BLACKLIST_AFTER_ROTATION": True,  # Optional: Whether to blacklist refresh tokens
}

# Redis connection settings
REDIS_URL = "redis://localhost:6379/0"
REDIS_SOCKET_TIMEOUT = 60  # Socket timeout in seconds
REDIS_SOCKET_CONNECT_TIMEOUT = 5  # Connection timeout in seconds
REDIS_HEALTH_CHECK_INTERVAL = 15  # Health check every 15 seconds
REDIS_SOCKET_KEEPALIVE = True  # Enable socket keepalive
REDIS_RETRY_ON_TIMEOUT = True  # Retry on timeout
REDIS_MAX_RETRIES = 10  # Maximum number of retries
REDIS_RETRY_INTERVAL = 1  # Initial retry interval in seconds

# Proxy Settings
PROXY_SETTINGS = {
    "HLS": {
        "DEFAULT_URL": "",  # Default HLS stream URL if needed
        "BUFFER_SIZE": 1000,
        "USER_AGENT": "VLC/3.0.20 LibVLC/3.0.20",
        "CHUNK_SIZE": 8192,
        "CLIENT_POLL_INTERVAL": 0.1,
        "MAX_RETRIES": 3,
        "MIN_SEGMENTS": 12,
        "MAX_SEGMENTS": 16,
        "WINDOW_SIZE": 12,
        "INITIAL_SEGMENTS": 3,
    },
    "TS": {
        "DEFAULT_URL": "",  # Default TS stream URL if needed
        "BUFFER_SIZE": 1000,
        "RECONNECT_DELAY": 5,
        "USER_AGENT": "VLC/3.0.20 LibVLC/3.0.20",
        "REDIS_CHUNK_TTL": 60,  # How long to keep chunks in Redis (seconds)
    },
}

# Map log level names to their numeric values
LOG_LEVEL_MAP = {
    "TRACE": 5,
    "DEBUG": 10,
    "INFO": 20,
    "WARNING": 30,
    "ERROR": 40,
    "CRITICAL": 50,
}

# Get log level from environment variable, default to INFO if not set
# Add debugging output to see exactly what's being detected
env_log_level = os.environ.get("DISPATCHARR_LOG_LEVEL", "")
print(f"Environment DISPATCHARR_LOG_LEVEL detected as: '{env_log_level}'")

if not env_log_level:
    print("No DISPATCHARR_LOG_LEVEL found in environment, using default INFO")
    LOG_LEVEL_NAME = "INFO"
else:
    LOG_LEVEL_NAME = env_log_level.upper()
    print(f"Setting log level to: {LOG_LEVEL_NAME}")

LOG_LEVEL = LOG_LEVEL_MAP.get(LOG_LEVEL_NAME, 20)  # Default to INFO (20) if invalid

# Add this to your existing LOGGING configuration or create one if it doesn't exist
LOGGING = {
    "version": 1,
    "disable_existing_loggers": False,
    "formatters": {
        "verbose": {
            "format": "{asctime} {levelname} {name} {message}",
            "style": "{",
        },
    },
    "handlers": {
        "console": {
            "class": "logging.StreamHandler",
            "formatter": "verbose",
            "level": 5,  # Always allow TRACE level messages through the handler
        },
    },
    "loggers": {
        "core.tasks": {
            "handlers": ["console"],
            "level": LOG_LEVEL,  # Use environment-configured level
            "propagate": False,  # Don't propagate to root logger to avoid duplicate logs
        },
        "core.utils": {
            "handlers": ["console"],
            "level": LOG_LEVEL,
            "propagate": False,
        },
        "apps.proxy": {
            "handlers": ["console"],
            "level": LOG_LEVEL,  # Use environment-configured level
            "propagate": False,  # Don't propagate to root logger
        },
        # Add parent logger for all app modules
        "apps": {
            "handlers": ["console"],
            "level": LOG_LEVEL,
            "propagate": False,
        },
        # Celery loggers to capture task execution messages
        "celery": {
            "handlers": ["console"],
            "level": LOG_LEVEL,  # Use configured log level for Celery logs
            "propagate": False,
        },
        "celery.task": {
            "handlers": ["console"],
            "level": LOG_LEVEL,  # Use configured log level for task-specific logs
            "propagate": False,
        },
        "celery.worker": {
            "handlers": ["console"],
            "level": LOG_LEVEL,  # Use configured log level for worker logs
            "propagate": False,
        },
        "celery.beat": {
            "handlers": ["console"],
            "level": LOG_LEVEL,  # Use configured log level for scheduler logs
            "propagate": False,
        },
        # Add any other loggers you need to capture TRACE logs from
    },
    "root": {
        "handlers": ["console"],
        "level": LOG_LEVEL,  # Use user-configured level instead of hardcoded 'INFO'
    },
}<|MERGE_RESOLUTION|>--- conflicted
+++ resolved
@@ -195,18 +195,6 @@
 CELERY_ACCEPT_CONTENT = ["json"]
 CELERY_TASK_SERIALIZER = "json"
 
-<<<<<<< HEAD
-# Memory management settings
-# CELERY_WORKER_MAX_TASKS_PER_CHILD = 10  # Restart worker after 10 tasks to free memory
-# CELERY_WORKER_PREFETCH_MULTIPLIER = 1   # Don't prefetch tasks - process one at a time
-# CELERY_TASK_ACKS_LATE = True            # Only acknowledge tasks after they're processed
-# CELERY_TASK_TIME_LIMIT = 3600           # 1 hour time limit per task
-# CELERY_TASK_SOFT_TIME_LIMIT = 3540      # Soft limit 60 seconds before hard limit
-# CELERY_WORKER_CANCEL_LONG_RUNNING_TASKS_ON_CONNECTION_LOSS = True  # Cancel tasks if connection lost
-# CELERY_TASK_IGNORE_RESULT = True        # Don't store results unless explicitly needed
-
-=======
->>>>>>> a72eaf11
 CELERY_BEAT_SCHEDULER = "django_celery_beat.schedulers.DatabaseScheduler"
 CELERY_BEAT_SCHEDULE = {
     "fetch-channel-statuses": {
