from django.contrib import admin
from django.utils.html import format_html
from .models import M3UAccount, M3UFilter, ServerGroup, UserAgent
import json


class M3UFilterInline(admin.TabularInline):
    model = M3UFilter
    extra = 1
    verbose_name = "M3U Filter"
    verbose_name_plural = "M3U Filters"


@admin.register(M3UAccount)
class M3UAccountAdmin(admin.ModelAdmin):
<<<<<<< HEAD
    list_display = ('name', 'server_url', 'server_group', 'max_streams', 'is_active', 'user_agent_display', 'vod_enabled_display', 'uploaded_file_link', 'created_at', 'updated_at')
    list_filter = ('is_active', 'server_group', 'account_type')
    search_fields = ('name', 'server_url', 'server_group__name')
=======
    list_display = (
        "name",
        "server_url",
        "server_group",
        "max_streams",
        "is_active",
        "user_agent_display",
        "uploaded_file_link",
        "created_at",
        "updated_at",
    )
    list_filter = ("is_active", "server_group")
    search_fields = ("name", "server_url", "server_group__name")
>>>>>>> 750bf905
    inlines = [M3UFilterInline]
    actions = ["activate_accounts", "deactivate_accounts"]

    # Handle both ForeignKey and ManyToManyField cases for UserAgent
    def user_agent_display(self, obj):
        if hasattr(obj, "user_agent"):  # ForeignKey case
            return obj.user_agent.user_agent if obj.user_agent else "None"
        elif hasattr(obj, "user_agents"):  # ManyToManyField case
            return ", ".join([ua.user_agent for ua in obj.user_agents.all()]) or "None"
        return "None"

    user_agent_display.short_description = "User Agent(s)"

    def vod_enabled_display(self, obj):
        """Display whether VOD is enabled for this account"""
        if obj.custom_properties:
            try:
                custom_props = json.loads(obj.custom_properties)
                return "Yes" if custom_props.get('enable_vod', False) else "No"
            except (json.JSONDecodeError, TypeError):
                pass
        return "No"
    vod_enabled_display.short_description = "VOD Enabled"
    vod_enabled_display.boolean = True

    def uploaded_file_link(self, obj):
        if obj.uploaded_file:
            return format_html(
                "<a href='{}' target='_blank'>Download M3U</a>", obj.uploaded_file.url
            )
        return "No file uploaded"

    uploaded_file_link.short_description = "Uploaded File"

    @admin.action(description="Activate selected accounts")
    def activate_accounts(self, request, queryset):
        queryset.update(is_active=True)

    @admin.action(description="Deactivate selected accounts")
    def deactivate_accounts(self, request, queryset):
        queryset.update(is_active=False)

    # Add ManyToManyField for Django Admin (if applicable)
    if hasattr(M3UAccount, "user_agents"):
        filter_horizontal = ("user_agents",)  # Only for ManyToManyField


@admin.register(M3UFilter)
class M3UFilterAdmin(admin.ModelAdmin):
    list_display = ("m3u_account", "filter_type", "regex_pattern", "exclude")
    list_filter = ("filter_type", "exclude")
    search_fields = ("regex_pattern",)
    ordering = ("m3u_account",)


@admin.register(ServerGroup)
class ServerGroupAdmin(admin.ModelAdmin):
    list_display = ("name",)
    search_fields = ("name",)<|MERGE_RESOLUTION|>--- conflicted
+++ resolved
@@ -13,11 +13,6 @@
 
 @admin.register(M3UAccount)
 class M3UAccountAdmin(admin.ModelAdmin):
-<<<<<<< HEAD
-    list_display = ('name', 'server_url', 'server_group', 'max_streams', 'is_active', 'user_agent_display', 'vod_enabled_display', 'uploaded_file_link', 'created_at', 'updated_at')
-    list_filter = ('is_active', 'server_group', 'account_type')
-    search_fields = ('name', 'server_url', 'server_group__name')
-=======
     list_display = (
         "name",
         "server_url",
@@ -31,7 +26,6 @@
     )
     list_filter = ("is_active", "server_group")
     search_fields = ("name", "server_url", "server_group__name")
->>>>>>> 750bf905
     inlines = [M3UFilterInline]
     actions = ["activate_accounts", "deactivate_accounts"]
 
