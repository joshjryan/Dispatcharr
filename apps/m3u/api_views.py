--- conflicted
+++ resolved
@@ -62,23 +62,18 @@
 
             # Add file_path to the request data so it's available during creation
             request.data._mutable = True  # Allow modification of the request data
-<<<<<<< HEAD
             request.data["file_path"] = (
                 file_path  # Include the file path if a file was uploaded
             )
-            request.data.pop("server_url")
-=======
-            request.data['file_path'] = file_path  # Include the file path if a file was uploaded
-            
+
             # Handle the user_agent field - convert "null" string to None
-            if 'user_agent' in request.data and request.data['user_agent'] == 'null':
-                request.data['user_agent'] = None
-                
+            if "user_agent" in request.data and request.data["user_agent"] == "null":
+                request.data["user_agent"] = None
+
             # Handle server_url appropriately
-            if 'server_url' in request.data and not request.data['server_url']:
-                request.data.pop('server_url')
-                
->>>>>>> 1087568d
+            if "server_url" in request.data and not request.data["server_url"]:
+                request.data.pop("server_url")
+
             request.data._mutable = False  # Make the request data immutable again
 
         # Now call super().create() to create the instance
@@ -108,23 +103,18 @@
 
             # Add file_path to the request data so it's available during creation
             request.data._mutable = True  # Allow modification of the request data
-<<<<<<< HEAD
             request.data["file_path"] = (
                 file_path  # Include the file path if a file was uploaded
             )
-            request.data.pop("server_url")
-=======
-            request.data['file_path'] = file_path  # Include the file path if a file was uploaded
-            
+
             # Handle the user_agent field - convert "null" string to None
-            if 'user_agent' in request.data and request.data['user_agent'] == 'null':
-                request.data['user_agent'] = None
-                
+            if "user_agent" in request.data and request.data["user_agent"] == "null":
+                request.data["user_agent"] = None
+
             # Handle server_url appropriately
-            if 'server_url' in request.data and not request.data['server_url']:
-                request.data.pop('server_url')
-                
->>>>>>> 1087568d
+            if "server_url" in request.data and not request.data["server_url"]:
+                request.data.pop("server_url")
+
             request.data._mutable = False  # Make the request data immutable again
 
             if instance.file_path and os.path.exists(instance.file_path):
