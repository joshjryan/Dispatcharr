import ipaddress
from django.http import HttpResponse, JsonResponse, Http404
from rest_framework.response import Response
from django.urls import reverse
from apps.channels.models import Channel, ChannelProfile, ChannelGroup
from apps.epg.models import ProgramData
from apps.accounts.models import User
from core.models import CoreSettings, NETWORK_ACCESS
from dispatcharr.utils import network_access_allowed
from django.utils import timezone
from django.shortcuts import get_object_or_404
from datetime import datetime, timedelta
import re
import html  # Add this import for XML escaping
from tzlocal import get_localzone
import time
import json
from urllib.parse import urlparse
import base64

def m3u_endpoint(request, profile_name=None, user=None):
    if not network_access_allowed(request, "M3U_EPG"):
        return JsonResponse({"error": "Forbidden"}, status=403)

    return generate_m3u(request, profile_name, user)

def epg_endpoint(request, profile_name=None, user=None):
    if not network_access_allowed(request, "M3U_EPG"):
        return JsonResponse({"error": "Forbidden"}, status=403)

    return generate_epg(request, profile_name, user)

def generate_m3u(request, profile_name=None, user=None):
    """
    Dynamically generate an M3U file from channels.
    The stream URL now points to the new stream_view that uses StreamProfile.
    """
    if user is not None:
        if user.user_level == 0:
            filters = {
                "channelprofilemembership__enabled": True,
                "user_level__lte": user.user_level,
            }

            if user.channel_profiles.count() != 0:
                channel_profiles = user.channel_profiles.all()
                filters["channelprofilemembership__channel_profile__in"] = (
                    channel_profiles
                )

            channels = Channel.objects.filter(**filters).order_by("channel_number")
        else:
            channels = Channel.objects.filter(user_level__lte=user.user_level).order_by(
                "channel_number"
            )
    else:
        if profile_name is not None:
            channel_profile = ChannelProfile.objects.get(name=profile_name)
            channels = Channel.objects.filter(
                channelprofilemembership__channel_profile=channel_profile,
                channelprofilemembership__enabled=True,
            ).order_by("channel_number")
        else:
            channels = Channel.objects.order_by("channel_number")

    # Check if the request wants to use direct logo URLs instead of cache
    use_cached_logos = request.GET.get('cachedlogos', 'true').lower() != 'false'

    m3u_content = "#EXTM3U\n"
    for channel in channels:
        group_title = channel.channel_group.name if channel.channel_group else "Default"

        # Format channel number as integer if it has no decimal component
        if channel.channel_number is not None:
            if channel.channel_number == int(channel.channel_number):
                formatted_channel_number = int(channel.channel_number)
            else:
                formatted_channel_number = channel.channel_number
        else:
            formatted_channel_number = ""

        # Use formatted channel number for tvg_id to ensure proper matching with EPG
        tvg_id = (
            str(formatted_channel_number)
            if formatted_channel_number != ""
            else str(channel.id)
        )
        tvg_name = channel.name

        tvg_logo = ""
        if channel.logo:
<<<<<<< HEAD
            tvg_logo = request.build_absolute_uri(
                reverse("api:channels:logo-cache", args=[channel.logo.id])
            )
=======
            if use_cached_logos:
                # Use cached logo as before
                tvg_logo = request.build_absolute_uri(reverse('api:channels:logo-cache', args=[channel.logo.id]))
            else:
                # Try to find direct logo URL from channel's streams
                direct_logo = channel.logo.url if channel.logo.url.startswith(('http://', 'https://')) else None
                # If direct logo found, use it; otherwise fall back to cached version
                if direct_logo:
                    tvg_logo = direct_logo
                else:
                    tvg_logo = request.build_absolute_uri(reverse('api:channels:logo-cache', args=[channel.logo.id]))
>>>>>>> a72eaf11

        # create possible gracenote id insertion
        tvc_guide_stationid = ""
        if channel.tvc_guide_stationid:
            tvc_guide_stationid = (
                f'tvc-guide-stationid="{channel.tvc_guide_stationid}" '
            )

        extinf_line = (
            f'#EXTINF:-1 tvg-id="{tvg_id}" tvg-name="{tvg_name}" tvg-logo="{tvg_logo}" '
            f'tvg-chno="{formatted_channel_number}" {tvc_guide_stationid}group-title="{group_title}",{channel.name}\n'
        )

        base_url = request.build_absolute_uri("/")[:-1]
        stream_url = f"{base_url}/proxy/ts/stream/{channel.uuid}"

        # stream_url = request.build_absolute_uri(reverse('output:stream', args=[channel.id]))
        m3u_content += extinf_line + stream_url + "\n"

    response = HttpResponse(m3u_content, content_type="audio/x-mpegurl")
    response["Content-Disposition"] = 'attachment; filename="channels.m3u"'
    return response


def generate_dummy_programs(channel_id, channel_name, num_days=1, program_length_hours=4):
    # Get current time rounded to hour
    now = timezone.now()
    now = now.replace(minute=0, second=0, microsecond=0)

    # Humorous program descriptions based on time of day
    time_descriptions = {
        (0, 4): [
            f"Late Night with {channel_name} - Where insomniacs unite!",
            f"The 'Why Am I Still Awake?' Show on {channel_name}",
            f"Counting Sheep - A {channel_name} production for the sleepless",
        ],
        (4, 8): [
            f"Dawn Patrol - Rise and shine with {channel_name}!",
            f"Early Bird Special - Coffee not included",
            f"Morning Zombies - Before coffee viewing on {channel_name}",
        ],
        (8, 12): [
            f"Mid-Morning Meetings - Pretend you're paying attention while watching {channel_name}",
            f"The 'I Should Be Working' Hour on {channel_name}",
            f"Productivity Killer - {channel_name}'s daytime programming",
        ],
        (12, 16): [
            f"Lunchtime Laziness with {channel_name}",
            f"The Afternoon Slump - Brought to you by {channel_name}",
            f"Post-Lunch Food Coma Theater on {channel_name}",
        ],
        (16, 20): [
            f"Rush Hour - {channel_name}'s alternative to traffic",
            f"The 'What's For Dinner?' Debate on {channel_name}",
            f"Evening Escapism - {channel_name}'s remedy for reality",
        ],
        (20, 24): [
            f"Prime Time Placeholder - {channel_name}'s finest not-programming",
            f"The 'Netflix Was Too Complicated' Show on {channel_name}",
            f"Family Argument Avoider - Courtesy of {channel_name}",
        ],
    }

    programs = []

    # Create programs for each day
    for day in range(num_days):
        day_start = now + timedelta(days=day)

        # Create programs with specified length throughout the day
        for hour_offset in range(0, 24, program_length_hours):
            # Calculate program start and end times
            start_time = day_start + timedelta(hours=hour_offset)
            end_time = start_time + timedelta(hours=program_length_hours)

            # Get the hour for selecting a description
            hour = start_time.hour

            # Find the appropriate time slot for description
            for time_range, descriptions in time_descriptions.items():
                start_range, end_range = time_range
                if start_range <= hour < end_range:
                    # Pick a description using the sum of the hour and day as seed
                    # This makes it somewhat random but consistent for the same timeslot
                    description = descriptions[(hour + day) % len(descriptions)]
                    break
            else:
                # Fallback description if somehow no range matches
                description = f"Placeholder program for {channel_name} - EPG data went on vacation"

            programs.append({
                "channel_id": channel_id,
                "start_time": start_time,
                "end_time": end_time,
                "title": channel_name,
                "description": description,
            })

    return programs


def generate_dummy_epg(
    channel_id, channel_name, xml_lines=None, num_days=1, program_length_hours=4
):
    """
    Generate dummy EPG programs for channels without EPG data.
    Creates program blocks for a specified number of days.

    Args:
        channel_id: The channel ID to use in the program entries
        channel_name: The name of the channel to use in program titles
        xml_lines: Optional list to append lines to, otherwise returns new list
        num_days: Number of days to generate EPG data for (default: 1)
        program_length_hours: Length of each program block in hours (default: 4)

    Returns:
        List of XML lines for the dummy EPG entries
    """
    if xml_lines is None:
        xml_lines = []

    for program in generate_dummy_programs(channel_id, channel_name, num_days=1, program_length_hours=4):
        # Format times in XMLTV format
        start_str = program['start_time'].strftime("%Y%m%d%H%M%S %z")
        stop_str = program['end_time'].strftime("%Y%m%d%H%M%S %z")

        # Create program entry with escaped channel name
        xml_lines.append(
            f'  <programme start="{start_str}" stop="{stop_str}" channel="{program['channel_id']}">'
        )
        xml_lines.append(f"    <title>{html.escape(program['title'])}</title>")
        xml_lines.append(f"    <desc>{html.escape(program['description'])}</desc>")
        xml_lines.append(f"  </programme>")

    return xml_lines


def generate_epg(request, profile_name=None, user=None):
    """
    Dynamically generate an XMLTV (EPG) file using the new EPGData/ProgramData models.
    Since the EPG data is stored independently of Channels, we group programmes
    by their associated EPGData record.
    This version does not filter by time, so it includes the entire EPG saved in the DB.
    """
    xml_lines = []
    xml_lines.append('<?xml version="1.0" encoding="UTF-8"?>')
    xml_lines.append(
        '<tv generator-info-name="Dispatcharr" generator-info-url="https://github.com/Dispatcharr/Dispatcharr">'
    )

    if user is not None:
        if user.user_level == 0:
            filters = {
                "channelprofilemembership__enabled": True,
                "user_level__lte": user.user_level,
            }

            if user.channel_profiles.count() != 0:
                channel_profiles = user.channel_profiles.all()
                filters["channelprofilemembership__channel_profile__in"] = (
                    channel_profiles
                )

            channels = Channel.objects.filter(**filters).order_by("channel_number")
        else:
            channels = Channel.objects.filter(user_level__lte=user.user_level).order_by(
                "channel_number"
            )
    else:
        if profile_name is not None:
            channel_profile = ChannelProfile.objects.get(name=profile_name)
            channels = Channel.objects.filter(
                channelprofilemembership__channel_profile=channel_profile,
                channelprofilemembership__enabled=True,
            )
        else:
            channels = Channel.objects.all()

    # Retrieve all active channels
    for channel in channels:
        # Format channel number as integer if it has no decimal component - same as M3U generation
        if channel.channel_number is not None:
            if channel.channel_number == int(channel.channel_number):
                formatted_channel_number = str(int(channel.channel_number))
            else:
                formatted_channel_number = str(channel.channel_number)
        else:
            formatted_channel_number = str(channel.id)
        # Check if the request wants to use direct logo URLs instead of cache
        use_cached_logos = request.GET.get('cachedlogos', 'true').lower() != 'false'
        # Add channel logo if available
        tvg_logo = ""
        if channel.logo:
            if use_cached_logos:
                # Use cached logo as before
                tvg_logo = request.build_absolute_uri(reverse('api:channels:logo-cache', args=[channel.logo.id]))
            else:
                # Try to find direct logo URL from channel's streams
                direct_logo = channel.logo.url if channel.logo.url.startswith(('http://', 'https://')) else None
                # If direct logo found, use it; otherwise fall back to cached version
                if direct_logo:
                    tvg_logo = direct_logo
                else:
                    tvg_logo = request.build_absolute_uri(reverse('api:channels:logo-cache', args=[channel.logo.id]))
        display_name = channel.epg_data.name if channel.epg_data else channel.name
        xml_lines.append(f'  <channel id="{formatted_channel_number}">')
<<<<<<< HEAD
        xml_lines.append(
            f"    <display-name>{html.escape(display_name)}</display-name>"
        )

        # Add channel logo if available
        if channel.logo:
            logo_url = request.build_absolute_uri(
                reverse("api:channels:logo-cache", args=[channel.logo.id])
            )
            xml_lines.append(f'    <icon src="{html.escape(logo_url)}" />')
=======
        xml_lines.append(f'    <display-name>{html.escape(display_name)}</display-name>')
        xml_lines.append(f'    <icon src="{html.escape(tvg_logo)}" />')
>>>>>>> a72eaf11

        xml_lines.append("  </channel>")

    for channel in channels:
        # Use the same formatting for channel ID in program entries
        if channel.channel_number is not None:
            if channel.channel_number == int(channel.channel_number):
                formatted_channel_number = str(int(channel.channel_number))
            else:
                formatted_channel_number = str(channel.channel_number)
        else:
            formatted_channel_number = str(channel.id)

        display_name = channel.epg_data.name if channel.epg_data else channel.name
        if not channel.epg_data:
            # Use the enhanced dummy EPG generation function with defaults
            # These values could be made configurable via settings or request parameters
            num_days = 1  # Default to 1 days of dummy EPG data
            program_length_hours = 4  # Default to 4-hour program blocks
            generate_dummy_epg(
                formatted_channel_number,
                display_name,
                xml_lines,
                num_days=num_days,
                program_length_hours=program_length_hours,
            )
        else:
            programs = channel.epg_data.programs.all()
            for prog in programs:
                start_str = prog.start_time.strftime("%Y%m%d%H%M%S %z")
                stop_str = prog.end_time.strftime("%Y%m%d%H%M%S %z")
                xml_lines.append(
                    f'  <programme start="{start_str}" stop="{stop_str}" channel="{formatted_channel_number}">'
                )
                xml_lines.append(f"    <title>{html.escape(prog.title)}</title>")

                # Add subtitle if available
                if prog.sub_title:
                    xml_lines.append(
                        f"    <sub-title>{html.escape(prog.sub_title)}</sub-title>"
                    )

                # Add description if available
                if prog.description:
                    xml_lines.append(
                        f"    <desc>{html.escape(prog.description)}</desc>"
                    )

                # Process custom properties if available
                if prog.custom_properties:
                    try:
                        import json

                        custom_data = json.loads(prog.custom_properties)

                        # Add categories if available
                        if "categories" in custom_data and custom_data["categories"]:
                            for category in custom_data["categories"]:
                                xml_lines.append(
                                    f"    <category>{html.escape(category)}</category>"
                                )

                        # Handle episode numbering - multiple formats supported
                        # Standard episode number if available
                        if "episode" in custom_data:
                            xml_lines.append(
                                f'    <episode-num system="onscreen">E{custom_data["episode"]}</episode-num>'
                            )

                        # Handle onscreen episode format (like S06E128)
                        if "onscreen_episode" in custom_data:
                            xml_lines.append(
                                f'    <episode-num system="onscreen">{html.escape(custom_data["onscreen_episode"])}</episode-num>'
                            )

                        # Add season and episode numbers in xmltv_ns format if available
                        if "season" in custom_data and "episode" in custom_data:
                            season = (
                                int(custom_data["season"]) - 1
                                if str(custom_data["season"]).isdigit()
                                else 0
                            )
                            episode = (
                                int(custom_data["episode"]) - 1
                                if str(custom_data["episode"]).isdigit()
                                else 0
                            )
                            xml_lines.append(
                                f'    <episode-num system="xmltv_ns">{season}.{episode}.</episode-num>'
                            )

                        # Add rating if available
                        if "rating" in custom_data:
                            rating_system = custom_data.get(
                                "rating_system", "TV Parental Guidelines"
                            )
                            xml_lines.append(
                                f'    <rating system="{html.escape(rating_system)}">'
                            )
                            xml_lines.append(
                                f'      <value>{html.escape(custom_data["rating"])}</value>'
                            )
                            xml_lines.append(f"    </rating>")

                        # Add actors/directors/writers if available
                        if "credits" in custom_data:
                            xml_lines.append(f"    <credits>")
                            for role, people in custom_data["credits"].items():
                                if isinstance(people, list):
                                    for person in people:
                                        xml_lines.append(
                                            f"      <{role}>{html.escape(person)}</{role}>"
                                        )
                                else:
                                    xml_lines.append(
                                        f"      <{role}>{html.escape(people)}</{role}>"
                                    )
                            xml_lines.append(f"    </credits>")

                        # Add program date/year if available
                        if "year" in custom_data:
                            xml_lines.append(
                                f'    <date>{html.escape(custom_data["year"])}</date>'
                            )

                        # Add country if available
                        if "country" in custom_data:
                            xml_lines.append(
                                f'    <country>{html.escape(custom_data["country"])}</country>'
                            )

                        # Add icon if available
                        if "icon" in custom_data:
                            xml_lines.append(
                                f'    <icon src="{html.escape(custom_data["icon"])}" />'
                            )

                        # Add special flags as proper tags
                        if custom_data.get("previously_shown", False):
                            xml_lines.append(f"    <previously-shown />")

                        if custom_data.get("premiere", False):
                            xml_lines.append(f"    <premiere />")

                        if custom_data.get("new", False):
                            xml_lines.append(f"    <new />")

                    except Exception as e:
                        xml_lines.append(
                            f"    <!-- Error parsing custom properties: {html.escape(str(e))} -->"
                        )

                xml_lines.append("  </programme>")

    xml_lines.append("</tv>")
    xml_content = "\n".join(xml_lines)

    response = HttpResponse(xml_content, content_type="application/xml")
    response["Content-Disposition"] = 'attachment; filename="epg.xml"'
    return response


def xc_get_user(request):
    username = request.GET.get("username")
    password = request.GET.get("password")

    if not username or not password:
        return None

    user = get_object_or_404(User, username=username)
    custom_properties = (
        json.loads(user.custom_properties) if user.custom_properties else {}
    )

    if "xc_password" not in custom_properties:
        return None

    if custom_properties["xc_password"] != password:
        return None

    return user


def xc_get_info(request, full=False):
    if not network_access_allowed(request, 'XC_API'):
        return JsonResponse({'error': 'Forbidden'}, status=403)

    user = xc_get_user(request)

    if user is None:
        return JsonResponse({'error': 'Unauthorized'}, status=401)

    raw_host = request.get_host()
    if ":" in raw_host:
        hostname, port = raw_host.split(":", 1)
    else:
        hostname = raw_host
        port = "443" if request.is_secure() else "80"

    info = {
        "user_info": {
            "username": request.GET.get("username"),
            "password": request.GET.get("password"),
            "message": "",
            "auth": 1,
            "status": "Active",
            "exp_date": "1715062090",
            "max_connections": "99",
            "allowed_output_formats": [
                "ts",
            ],
        },
        "server_info": {
            "url": hostname,
            "server_protocol": request.scheme,
            "port": port,
            "timezone": get_localzone().key,
            "timestamp_now": int(time.time()),
            "time_now": datetime.now().strftime("%Y-%m-%d %H:%M:%S"),
            "process": True,
        },
    }

    if full == True:
        info['categories'] = {
            "series": [],
            "movie": [],
            "live": xc_get_live_categories(user),
        }
        info['available_channels'] = {channel["stream_id"]: channel for channel in xc_get_live_streams(request, user, request.GET.get("category_id"))}

    return info


def xc_player_api(request, full=False):
    if not network_access_allowed(request, 'XC_API'):
        return JsonResponse({'error': 'Forbidden'}, status=403)

    action = request.GET.get("action")
    user = xc_get_user(request)

    if user is None:
        return JsonResponse({'error': 'Unauthorized'}, status=401)

    server_info = xc_get_info(request)

    if not action:
        return JsonResponse(server_info)

    if action == "get_live_categories":
        return JsonResponse(xc_get_live_categories(user), safe=False)
    if action == "get_live_streams":
        return JsonResponse(xc_get_live_streams(request, user, request.GET.get("category_id")), safe=False)
    if action == "get_short_epg":
        return JsonResponse(xc_get_epg(request, user, short=True), safe=False)
    if action == "get_simple_data_table":
        return JsonResponse(xc_get_epg(request, user, short=False), safe=False)

    # Endpoints not implemented, but still provide a response
    if action in [
        "get_vod_categories",
        "get_vod_streams",
        "get_series",
        "get_series_categories",
        "get_series_info",
        "get_vod_info",
    ]:
        return JsonResponse([], safe=False)

    raise Http404()


def xc_panel_api(request):
    if not network_access_allowed(request, 'XC_API'):
        return JsonResponse({'error': 'Forbidden'}, status=403)

    user = xc_get_user(request)

    if user is None:
        return JsonResponse({'error': 'Unauthorized'}, status=401)

    return JsonResponse(xc_get_info(request, True))


def xc_get(request):
    if not network_access_allowed(request, 'XC_API'):
        return JsonResponse({'error': 'Forbidden'}, status=403)

    action = request.GET.get("action")
    user = xc_get_user(request)

    if user is None:
        return JsonResponse({'error': 'Unauthorized'}, status=401)

    return generate_m3u(request, None, user)


def xc_xmltv(request):
    if not network_access_allowed(request, 'XC_API'):
        return JsonResponse({'error': 'Forbidden'}, status=403)

    user = xc_get_user(request)

    if user is None:
        return JsonResponse({'error': 'Unauthorized'}, status=401)

    return generate_epg(request, None, user)


def xc_get_live_categories(user):
    response = []

    if user.user_level == 0:
        filters = {
            "channels__channelprofilemembership__enabled": True,
            "channels__user_level": 0,
        }

        if user.channel_profiles.count() != 0:
            # Only get data from active profile
            channel_profiles = user.channel_profiles.all()
            filters["channels__channelprofilemembership__channel_profile__in"] = (
                channel_profiles
            )

        channel_groups = ChannelGroup.objects.filter(**filters).distinct()
    else:
        channel_groups = ChannelGroup.objects.filter(
            channels__isnull=False, channels__user_level__lte=user.user_level
        ).distinct()

    for group in channel_groups:
        response.append(
            {
                "category_id": group.id,
                "category_name": group.name,
                "parent_id": 0,
            }
        )

    return response


def xc_get_live_streams(request, user, category_id=None):
    streams = []

    if user.user_level == 0:
        filters = {
            "channelprofilemembership__enabled": True,
            "user_level__lte": user.user_level,
        }

        if user.channel_profiles.count() > 0:
            # Only get data from active profile
            channel_profiles = user.channel_profiles.all()
            filters["channelprofilemembership__channel_profile__in"] = channel_profiles

        if category_id is not None:
            filters["channel_group__id"] = category_id

        channels = Channel.objects.filter(**filters)
    else:
        if not category_id:
            channels = Channel.objects.filter(user_level__lte=user.user_level)
        else:
            channels = Channel.objects.filter(
                channel_group__id=category_id, user_level__lte=user.user_level
            )

    for channel in channels:
        streams.append(
            {
                "num": int(channel.channel_number) if channel.channel_number.is_integer() else channel.channel_number,
                "name": channel.name,
                "stream_type": "live",
                "stream_id": channel.id,
                "stream_icon": (
                    None
                    if not channel.logo
                    else request.build_absolute_uri(
                        reverse("api:channels:logo-cache", args=[channel.logo.id])
                    )
                ),
                "epg_channel_id": int(channel.channel_number) if channel.channel_number.is_integer() else channel.channel_number,
                "added": int(time.time()),  # @TODO: make this the actual created date
                "is_adult": 0,
                "category_id": channel.channel_group.id,
                "category_ids": [channel.channel_group.id],
                "custom_sid": None,
                "tv_archive": 0,
                "direct_source": "",
                "tv_archive_duration": 0,
            }
        )

    return streams


def xc_get_epg(request, user, short=False):
    channel_id = request.GET.get('stream_id')
    if not channel_id:
        raise Http404()

    channel = None
    if user.user_level < 10:
        filters = {
            "id": channel_id,
            "channelprofilemembership__enabled": True,
            "user_level__lte": user.user_level,
        }

        if user.channel_profiles.count() > 0:
            channel_profiles = user.channel_profiles.all()
            filters["channelprofilemembership__channel_profile__in"] = channel_profiles

        channel = get_object_or_404(Channel, **filters)
    else:
        channel = get_object_or_404(Channel, id=channel_id)

    if not channel:
        raise Http404()

    limit = request.GET.get('limit', 4)
    if channel.epg_data:
        if short == False:
            programs = channel.epg_data.programs.filter(
                start_time__gte=timezone.now()
            ).order_by('start_time')
        else:
            programs = channel.epg_data.programs.all().order_by('start_time')[:limit]
    else:
        programs = generate_dummy_programs(channel_id=channel_id, channel_name=channel.name)

    output = {"epg_listings": []}
    for program in programs:
        id = "0"
        epg_id = "0"
        title = program['title'] if isinstance(program, dict) else program.title
        description = program['description'] if isinstance(program, dict) else program.description

        start = program["start_time"] if isinstance(program, dict) else program.start_time
        end = program["end_time"] if isinstance(program, dict) else program.end_time

        program_output = {
            "id": f"{id}",
            "epg_id": f"{epg_id}",
            "title": base64.b64encode(title.encode()).decode(),
            "lang": "",
            "start": start.strftime("%Y%m%d%H%M%S"),
            "end": end.strftime("%Y%m%d%H%M%S"),
            "description": base64.b64encode(description.encode()).decode(),
            "channel_id": int(channel.channel_number) if channel.channel_number.is_integer() else channel.channel_number,
            "start_timestamp": int(start.timestamp()),
            "stop_timestamp": int(end.timestamp()),
            "stream_id": f"{channel_id}",
        }

        if short == False:
            program_output["now_playing"] = 1 if start <= timezone.now() <= end else 0
            program_output["has_archive"] = "0"

        output['epg_listings'].append(program_output)

    return output<|MERGE_RESOLUTION|>--- conflicted
+++ resolved
@@ -89,11 +89,6 @@
 
         tvg_logo = ""
         if channel.logo:
-<<<<<<< HEAD
-            tvg_logo = request.build_absolute_uri(
-                reverse("api:channels:logo-cache", args=[channel.logo.id])
-            )
-=======
             if use_cached_logos:
                 # Use cached logo as before
                 tvg_logo = request.build_absolute_uri(reverse('api:channels:logo-cache', args=[channel.logo.id]))
@@ -105,7 +100,6 @@
                     tvg_logo = direct_logo
                 else:
                     tvg_logo = request.build_absolute_uri(reverse('api:channels:logo-cache', args=[channel.logo.id]))
->>>>>>> a72eaf11
 
         # create possible gracenote id insertion
         tvc_guide_stationid = ""
@@ -312,21 +306,8 @@
                     tvg_logo = request.build_absolute_uri(reverse('api:channels:logo-cache', args=[channel.logo.id]))
         display_name = channel.epg_data.name if channel.epg_data else channel.name
         xml_lines.append(f'  <channel id="{formatted_channel_number}">')
-<<<<<<< HEAD
-        xml_lines.append(
-            f"    <display-name>{html.escape(display_name)}</display-name>"
-        )
-
-        # Add channel logo if available
-        if channel.logo:
-            logo_url = request.build_absolute_uri(
-                reverse("api:channels:logo-cache", args=[channel.logo.id])
-            )
-            xml_lines.append(f'    <icon src="{html.escape(logo_url)}" />')
-=======
         xml_lines.append(f'    <display-name>{html.escape(display_name)}</display-name>')
         xml_lines.append(f'    <icon src="{html.escape(tvg_logo)}" />')
->>>>>>> a72eaf11
 
         xml_lines.append("  </channel>")
 
